--- conflicted
+++ resolved
@@ -1,9 +1,5 @@
 name: args
-<<<<<<< HEAD
-version: 2.1.0
-=======
 version: 2.1.0-dev
->>>>>>> 5f5082b7
 homepage: https://github.com/dart-lang/args
 description: >-
  Library for defining parsers for parsing raw command-line arguments into a set
