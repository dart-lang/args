--- conflicted
+++ resolved
@@ -1,12 +1,10 @@
-<<<<<<< HEAD
-## 2.0.0-nullsafety.1
+## 2.1.0
 
 * Added a required field to require the presence of an option.
-=======
+
 ## 2.0.0
 
 * Stable null safety release.
->>>>>>> c3c7fd4a
 
 ## 2.0.0-nullsafety.0
 
