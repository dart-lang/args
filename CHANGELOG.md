## 1.6.0-dev

<<<<<<< HEAD
* Remove `help` from the list of commands in usage.
=======
* Remove the blank lines in usage which separated the help for options that
  happened to span multiple lines.
>>>>>>> 29ef927b

## 1.5.4

* Fix a bug with option names containing underscores.
* Point towards `CommandRunner` in the docs for `ArgParser.addCommand` since it
  is what most authors will want to use instead.

## 1.5.3

* Improve arg parsing performance: use queues instead of lists internally to
  get linear instead of quadratic performance, which is important for large
  numbers of args (>1000). And, use simple string manipulation instead of
  regular expressions for a 1.5x improvement everywhere.
* No longer automatically add a 'help' option to commands that don't validate
  their arguments (fix #123).

## 1.5.2

* Added support for `usageLineLength` in `CommandRunner`

## 1.5.1

* Added more comprehensive word wrapping when `usageLineLength` is set.

## 1.5.0

* Add `usageLineLength` to control word wrapping usage text.

## 1.4.4

* Set max SDK version to `<3.0.0`, and adjust other dependencies.

## 1.4.3

* Display the default values for options with `allowedHelp` specified.

## 1.4.2

* Narrow the SDK constraint to only allow SDK versions that support `FutureOr`.

## 1.4.1

* Fix the way default values for multi-valued options are printed in argument
  usage.

## 1.4.0

* Deprecated `OptionType.FLAG`, `OptionType.SINGLE`, and `OptionType.MULTIPLE`
  in favor of `OptionType.flag`, `OptionType.single`, and `OptionType.multiple`
  which follow the style guide.

* Deprecated `Option.abbreviation` and `Option.defaultValue` in favor of
  `Option.abbr` and `Option.defaultsTo`. This makes all of `Option`'s fields
  match the corresponding parameters to `ArgParser.addOption()`.

* Deprecated the `allowMultiple` and `splitCommas` arguments to
  `ArgParser.addOption()` in favor of a separate `ArgParser.addMultiOption()`
  method. This allows us to provide more accurate type information, and to avoid
  adding flags that only make sense for multi-options in places where they might
  be usable for single-value options.

## 1.3.0

* Type `Command.run()`'s return value as `FutureOr<T>`.

## 1.2.0

* Type the `callback` parameter to `ArgParser.addOption()` as `Function` rather
  than `void Function(value)`. This allows strong-mode users to write `callback:
  (String value) { ... }` rather than having to manually cast `value` to a
  `String` (or a `List<String>` with `allowMultiple: true`).

## 1.1.0

* `ArgParser.parse()` now takes an `Iterable<String>` rather than a
  `List<String>`.

* `ArgParser.addOption()`'s `allowed` option now takes an `Iterable<String>`
  rather than a `List<String>`.

## 1.0.2

* Fix analyzer warning

## 1.0.1

* Fix a fuzzy arrow type warning.

## 1.0.0

* **Breaking change**: The `allowTrailingOptions` argument to `new
  ArgumentParser()` defaults to `true` instead of `false`.

* Add `new ArgParser.allowAnything()`. This allows any input, without parsing
  any options.

## 0.13.7

* Add explicit support for forwarding the value returned by `Command.run()` to
  `CommandRunner.run()`. This worked unintentionally prior to 0.13.6+1.

* Add type arguments to `CommandRunner` and `Command` to indicate the return
  values of the `run()` functions.

## 0.13.6+1

* When a `CommandRunner` is passed `--help` before any commands, it now prints
  the usage of the chosen command.

## 0.13.6

* `ArgParser.parse()` now throws an `ArgParserException`, which implements
  `FormatException` and has a field that lists the commands that were parsed.

* If `CommandRunner.run()` encounters a parse error for a subcommand, it now
  prints the subcommand's usage rather than the global usage.

## 0.13.5

* Allow `CommandRunner.argParser` and `Command.argParser` to be overridden in
  strong mode.

## 0.13.4+2

* Fix a minor documentation error.

## 0.13.4+1

* Ensure that multiple-value arguments produce reified `List<String>`s.

## 0.13.4

* By default, only the first line of a command's description is included in its
  parent runner's usage string. This returns to the default behavior from
  before 0.13.3+1.

* A `Command.summary` getter has been added to explicitly control the summary
  that appears in the parent runner's usage string. This getter defaults to the
  first line of the description, but can be overridden if the user wants a
  multi-line summary.

## 0.13.3+6

* README fixes.

## 0.13.3+5

* Make strong mode clean.

## 0.13.3+4

* Use the proper `usage` getter in the README.

## 0.13.3+3

* Add an explicit default value for the `allowTrailingOptions` parameter to `new
  ArgParser()`. This doesn't change the behavior at all; the option already
  defaulted to `false`, and passing in `null` still works.

## 0.13.3+2

* Documentation fixes.

## 0.13.3+1

* Print all lines of multi-line command descriptions.

## 0.13.2

* Allow option values that look like options. This more closely matches the
  behavior of [`getopt`][getopt], the *de facto* standard for option parsing.

[getopt]: http://man7.org/linux/man-pages/man3/getopt.3.html

## 0.13.1

* Add `ArgParser.addSeparator()`. Separators allow users to group their options
  in the usage text.

## 0.13.0

* **Breaking change**: An option that allows multiple values will now
  automatically split apart comma-separated values. This can be controlled with
  the `splitCommas` option.

## 0.12.2+6

* Remove the dependency on the `collection` package.

## 0.12.2+5

* Add syntax highlighting to the README.

## 0.12.2+4

* Add an example of using command-line arguments to the README.

## 0.12.2+3

* Fixed implementation of ArgResults.options to really use Iterable<String>
  instead of Iterable<dynamic> cast to Iterable<String>.

## 0.12.2+2

* Updated dependency constraint on `unittest`.

* Formatted source code.

* Fixed use of deprecated API in example.

## 0.12.2+1

* Fix the built-in `help` command for `CommandRunner`.

## 0.12.2

* Add `CommandRunner` and `Command` classes which make it easy to build a
  command-based command-line application.

* Add an `ArgResults.arguments` field, which contains the original argument list.

## 0.12.1

* Replace `ArgParser.getUsage()` with `ArgParser.usage`, a getter.
  `ArgParser.getUsage()` is now deprecated, to be removed in args version 1.0.0.

## 0.12.0+2

* Widen the version constraint on the `collection` package.

## 0.12.0+1

* Remove the documentation link from the pubspec so this is linked to
  pub.dev by default.

## 0.12.0

* Removed public constructors for `ArgResults` and `Option`.

* `ArgResults.wasParsed()` can be used to determine if an option was actually
  parsed or the default value is being returned.

* Replaced `isFlag` and `allowMultiple` fields in the `Option` class with a
  three-value `OptionType` enum.

* Options may define `valueHelp` which will then be shown in the usage.

## 0.11.0

* Move handling trailing options from `ArgParser.parse()` into `ArgParser`
  itself. This lets subcommands have different behavior for how they handle
  trailing options.

## 0.10.0+2

* Usage ignores hidden options when determining column widths.<|MERGE_RESOLUTION|>--- conflicted
+++ resolved
@@ -1,11 +1,8 @@
 ## 1.6.0-dev
 
-<<<<<<< HEAD
 * Remove `help` from the list of commands in usage.
-=======
 * Remove the blank lines in usage which separated the help for options that
   happened to span multiple lines.
->>>>>>> 29ef927b
 
 ## 1.5.4
 
