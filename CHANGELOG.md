<<<<<<< HEAD
## 1.0.0

* **Breaking change**: The `allowTrailingOptions` argument to `new
  ArgumentParser()` defaults to `true` instead of `false`.
=======
## 0.13.8

* Add `new ArgParser.allowAnything()`. This allows any input, without parsing
  any options.
>>>>>>> c38ba57e

## 0.13.7

* Add explicit support for forwarding the value returned by `Command.run()` to
  `CommandRunner.run()`. This worked unintentionally prior to 0.13.6+1.

* Add type arguments to `CommandRunner` and `Command` to indicate the return
  values of the `run()` functions.

## 0.13.6+1

* When a `CommandRunner` is passed `--help` before any commands, it now prints
  the usage of the chosen command.

## 0.13.6

* `ArgParser.parse()` now throws an `ArgParserException`, which implements
  `FormatException` and has a field that lists the commands that were parsed.

* If `CommandRunner.run()` encounters a parse error for a subcommand, it now
  prints the subcommand's usage rather than the global usage.

## 0.13.5

* Allow `CommandRunner.argParser` and `Command.argParser` to be overridden in
  strong mode.

## 0.13.4+2

* Fix a minor documentation error.

## 0.13.4+1

* Ensure that multiple-value arguments produce reified `List<String>`s.

## 0.13.4

* By default, only the first line of a command's description is included in its
  parent runner's usage string. This returns to the default behavior from
  before 0.13.3+1.

* A `Command.summary` getter has been added to explicitly control the summary
  that appears in the parent runner's usage string. This getter defaults to the
  first line of the description, but can be overridden if the user wants a
  multi-line summary.

## 0.13.3+6

* README fixes.

## 0.13.3+5

* Make strong mode clean.

## 0.13.3+4

* Use the proper `usage` getter in the README.

## 0.13.3+3

* Add an explicit default value for the `allowTrailingOptions` parameter to `new
  ArgParser()`. This doesn't change the behavior at all; the option already
  defaulted to `false`, and passing in `null` still works.

## 0.13.3+2

* Documentation fixes.

## 0.13.3+1

* Print all lines of multi-line command descriptions.

## 0.13.2

* Allow option values that look like options. This more closely matches the
  behavior of [`getopt`][getopt], the *de facto* standard for option parsing.

[getopt]: http://man7.org/linux/man-pages/man3/getopt.3.html

## 0.13.1

* Add `ArgParser.addSeparator()`. Separators allow users to group their options
  in the usage text.

## 0.13.0

* **Breaking change**: An option that allows multiple values will now
  automatically split apart comma-separated values. This can be controlled with
  the `splitCommas` option.

## 0.12.2+6

* Remove the dependency on the `collection` package.

## 0.12.2+5

* Add syntax highlighting to the README.

## 0.12.2+4

* Add an example of using command-line arguments to the README.

## 0.12.2+3

* Fixed implementation of ArgResults.options to really use Iterable<String>
  instead of Iterable<dynamic> cast to Iterable<String>.

## 0.12.2+2

* Updated dependency constraint on `unittest`.

* Formatted source code.

* Fixed use of deprecated API in example.

## 0.12.2+1

* Fix the built-in `help` command for `CommandRunner`.

## 0.12.2

* Add `CommandRunner` and `Command` classes which make it easy to build a
  command-based command-line application.

* Add an `ArgResults.arguments` field, which contains the original argument list.

## 0.12.1

* Replace `ArgParser.getUsage()` with `ArgParser.usage`, a getter.
  `ArgParser.getUsage()` is now deprecated, to be removed in args version 1.0.0.

## 0.12.0+2

* Widen the version constraint on the `collection` package.

## 0.12.0+1

* Remove the documentation link from the pubspec so this is linked to
  pub.dartlang.org by default.

## 0.12.0

* Removed public constructors for `ArgResults` and `Option`.

* `ArgResults.wasParsed()` can be used to determine if an option was actually
  parsed or the default value is being returned.

* Replaced `isFlag` and `allowMultiple` fields in the `Option` class with a
  three-value `OptionType` enum.

* Options may define `valueHelp` which will then be shown in the usage.

## 0.11.0

* Move handling trailing options from `ArgParser.parse()` into `ArgParser`
  itself. This lets subcommands have different behavior for how they handle
  trailing options.

## 0.10.0+2

* Usage ignores hidden options when determining column widths.<|MERGE_RESOLUTION|>--- conflicted
+++ resolved
@@ -1,14 +1,10 @@
-<<<<<<< HEAD
 ## 1.0.0
 
 * **Breaking change**: The `allowTrailingOptions` argument to `new
   ArgumentParser()` defaults to `true` instead of `false`.
-=======
-## 0.13.8
 
 * Add `new ArgParser.allowAnything()`. This allows any input, without parsing
   any options.
->>>>>>> c38ba57e
 
 ## 0.13.7
 
