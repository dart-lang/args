--- conflicted
+++ resolved
@@ -1,15 +1,10 @@
-<<<<<<< HEAD
-## 2.1.0
-
-* Added a `mandatory` argument to require the presence of an option.
-=======
 ## 2.1.0-dev
 
+* Add a `mandatory` argument to require the presence of an option.
 * Add `aliases` named argument to `addFlag`, `addOption`, and `addMultiOption`,
   as well as a public `findByNameOrAlias` method on `ArgParser`. This allows
   you to provide aliases for an argument name, which eases the transition from
   one argument name to another.
->>>>>>> 5f5082b7
 
 ## 2.0.0
 
