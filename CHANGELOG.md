--- conflicted
+++ resolved
@@ -1,10 +1,4 @@
-<<<<<<< HEAD
-## 1.7.0-nullsafety
-
-* Migrate to Null Safety.
-=======
-## 1.6.1-dev
->>>>>>> 17d31cf6
+## 2.0.0-nullsafety
 
 ## 1.6.0
 
