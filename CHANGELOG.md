--- conflicted
+++ resolved
@@ -1,8 +1,7 @@
-<<<<<<< HEAD
-## 1.3.1
+## 1.4.2
 
 * Narrow the SDK constraint to only allow SDK versions that support `FutureOr`.
-=======
+
 ## 1.4.1
 
 * Fix the way default values for multi-valued options are printed in argument
@@ -23,7 +22,6 @@
   method. This allows us to provide more accurate type information, and to avoid
   adding flags that only make sense for multi-options in places where they might
   be usable for single-value options.
->>>>>>> d3c8800d
 
 ## 1.3.0
 
