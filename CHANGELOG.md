<<<<<<< HEAD
## 1.6.0-dev

* Remove the blank lines in usage which separated the help for options that
  happened to span multiple lines.
=======
## 1.5.4

* Fix a bug with option names containing underscores.
>>>>>>> 945a587e
* Point towards `CommandRunner` in the docs for `ArgParser.addCommand` since it
  is what most authors will want to use instead.

## 1.5.3

* Improve arg parsing performance: use queues instead of lists internally to
  get linear instead of quadratic performance, which is important for large
  numbers of args (>1000). And, use simple string manipulation instead of
  regular expressions for a 1.5x improvement everywhere.
* No longer automatically add a 'help' option to commands that don't validate
  their arguments (fix #123).

## 1.5.2

* Added support for `usageLineLength` in `CommandRunner`

## 1.5.1

* Added more comprehensive word wrapping when `usageLineLength` is set.

## 1.5.0

* Add `usageLineLength` to control word wrapping usage text.

## 1.4.4

* Set max SDK version to `<3.0.0`, and adjust other dependencies.

## 1.4.3

* Display the default values for options with `allowedHelp` specified.

## 1.4.2

* Narrow the SDK constraint to only allow SDK versions that support `FutureOr`.

## 1.4.1

* Fix the way default values for multi-valued options are printed in argument
  usage.

## 1.4.0

* Deprecated `OptionType.FLAG`, `OptionType.SINGLE`, and `OptionType.MULTIPLE`
  in favor of `OptionType.flag`, `OptionType.single`, and `OptionType.multiple`
  which follow the style guide.

* Deprecated `Option.abbreviation` and `Option.defaultValue` in favor of
  `Option.abbr` and `Option.defaultsTo`. This makes all of `Option`'s fields
  match the corresponding parameters to `ArgParser.addOption()`.

* Deprecated the `allowMultiple` and `splitCommas` arguments to
  `ArgParser.addOption()` in favor of a separate `ArgParser.addMultiOption()`
  method. This allows us to provide more accurate type information, and to avoid
  adding flags that only make sense for multi-options in places where they might
  be usable for single-value options.

## 1.3.0

* Type `Command.run()`'s return value as `FutureOr<T>`.

## 1.2.0

* Type the `callback` parameter to `ArgParser.addOption()` as `Function` rather
  than `void Function(value)`. This allows strong-mode users to write `callback:
  (String value) { ... }` rather than having to manually cast `value` to a
  `String` (or a `List<String>` with `allowMultiple: true`).

## 1.1.0

* `ArgParser.parse()` now takes an `Iterable<String>` rather than a
  `List<String>`.

* `ArgParser.addOption()`'s `allowed` option now takes an `Iterable<String>`
  rather than a `List<String>`.

## 1.0.2

* Fix analyzer warning

## 1.0.1

* Fix a fuzzy arrow type warning.

## 1.0.0

* **Breaking change**: The `allowTrailingOptions` argument to `new
  ArgumentParser()` defaults to `true` instead of `false`.

* Add `new ArgParser.allowAnything()`. This allows any input, without parsing
  any options.

## 0.13.7

* Add explicit support for forwarding the value returned by `Command.run()` to
  `CommandRunner.run()`. This worked unintentionally prior to 0.13.6+1.

* Add type arguments to `CommandRunner` and `Command` to indicate the return
  values of the `run()` functions.

## 0.13.6+1

* When a `CommandRunner` is passed `--help` before any commands, it now prints
  the usage of the chosen command.

## 0.13.6

* `ArgParser.parse()` now throws an `ArgParserException`, which implements
  `FormatException` and has a field that lists the commands that were parsed.

* If `CommandRunner.run()` encounters a parse error for a subcommand, it now
  prints the subcommand's usage rather than the global usage.

## 0.13.5

* Allow `CommandRunner.argParser` and `Command.argParser` to be overridden in
  strong mode.

## 0.13.4+2

* Fix a minor documentation error.

## 0.13.4+1

* Ensure that multiple-value arguments produce reified `List<String>`s.

## 0.13.4

* By default, only the first line of a command's description is included in its
  parent runner's usage string. This returns to the default behavior from
  before 0.13.3+1.

* A `Command.summary` getter has been added to explicitly control the summary
  that appears in the parent runner's usage string. This getter defaults to the
  first line of the description, but can be overridden if the user wants a
  multi-line summary.

## 0.13.3+6

* README fixes.

## 0.13.3+5

* Make strong mode clean.

## 0.13.3+4

* Use the proper `usage` getter in the README.

## 0.13.3+3

* Add an explicit default value for the `allowTrailingOptions` parameter to `new
  ArgParser()`. This doesn't change the behavior at all; the option already
  defaulted to `false`, and passing in `null` still works.

## 0.13.3+2

* Documentation fixes.

## 0.13.3+1

* Print all lines of multi-line command descriptions.

## 0.13.2

* Allow option values that look like options. This more closely matches the
  behavior of [`getopt`][getopt], the *de facto* standard for option parsing.

[getopt]: http://man7.org/linux/man-pages/man3/getopt.3.html

## 0.13.1

* Add `ArgParser.addSeparator()`. Separators allow users to group their options
  in the usage text.

## 0.13.0

* **Breaking change**: An option that allows multiple values will now
  automatically split apart comma-separated values. This can be controlled with
  the `splitCommas` option.

## 0.12.2+6

* Remove the dependency on the `collection` package.

## 0.12.2+5

* Add syntax highlighting to the README.

## 0.12.2+4

* Add an example of using command-line arguments to the README.

## 0.12.2+3

* Fixed implementation of ArgResults.options to really use Iterable<String>
  instead of Iterable<dynamic> cast to Iterable<String>.

## 0.12.2+2

* Updated dependency constraint on `unittest`.

* Formatted source code.

* Fixed use of deprecated API in example.

## 0.12.2+1

* Fix the built-in `help` command for `CommandRunner`.

## 0.12.2

* Add `CommandRunner` and `Command` classes which make it easy to build a
  command-based command-line application.

* Add an `ArgResults.arguments` field, which contains the original argument list.

## 0.12.1

* Replace `ArgParser.getUsage()` with `ArgParser.usage`, a getter.
  `ArgParser.getUsage()` is now deprecated, to be removed in args version 1.0.0.

## 0.12.0+2

* Widen the version constraint on the `collection` package.

## 0.12.0+1

* Remove the documentation link from the pubspec so this is linked to
  pub.dev by default.

## 0.12.0

* Removed public constructors for `ArgResults` and `Option`.

* `ArgResults.wasParsed()` can be used to determine if an option was actually
  parsed or the default value is being returned.

* Replaced `isFlag` and `allowMultiple` fields in the `Option` class with a
  three-value `OptionType` enum.

* Options may define `valueHelp` which will then be shown in the usage.

## 0.11.0

* Move handling trailing options from `ArgParser.parse()` into `ArgParser`
  itself. This lets subcommands have different behavior for how they handle
  trailing options.

## 0.10.0+2

* Usage ignores hidden options when determining column widths.<|MERGE_RESOLUTION|>--- conflicted
+++ resolved
@@ -1,13 +1,11 @@
-<<<<<<< HEAD
 ## 1.6.0-dev
 
 * Remove the blank lines in usage which separated the help for options that
   happened to span multiple lines.
-=======
+
 ## 1.5.4
 
 * Fix a bug with option names containing underscores.
->>>>>>> 945a587e
 * Point towards `CommandRunner` in the docs for `ArgParser.addCommand` since it
   is what most authors will want to use instead.
 
