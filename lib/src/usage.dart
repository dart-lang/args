// Copyright (c) 2013, the Dart project authors.  Please see the AUTHORS file
// for details. All rights reserved. Use of this source code is governed by a
// BSD-style license that can be found in the LICENSE file.

import 'dart:math' as math;

import '../args.dart';
import 'utils.dart';

/// Generates a string of usage (i.e. help) text for a list of options.
///
/// Internally, it works like a tabular printer. The output is divided into
/// three horizontal columns, like so:
///
///     -h, --help  Prints the usage information
///     |  |        |                                 |
///
/// It builds the usage text up one column at a time and handles padding with
/// spaces and wrapping to the next line to keep the cells correctly lined up.
///
/// [lineLength] specifies the horizontal character position at which the help
/// text is wrapped. Help that extends past this column will be wrapped at the
/// nearest whitespace (or truncated if there is no available whitespace). If
/// `null` there will not be any wrapping.
String generateUsage(List optionsAndSeparators, {int? lineLength}) =>
    _Usage(optionsAndSeparators, lineLength).generate();

class _Usage {
  /// Abbreviation, long name, help.
  static const _columnCount = 3;

  /// A list of the [Option]s intermingled with [String] separators.
  final List _optionsAndSeparators;

  /// The working buffer for the generated usage text.
  final _buffer = StringBuffer();

  /// The column that the "cursor" is currently on.
  ///
  /// If the next call to [write()] is not for this column, it will correctly
  /// handle advancing to the next column (and possibly the next row).
  int _currentColumn = 0;

  /// The width in characters of each column.
  late final _columnWidths = _calculateColumnWidths();

  /// How many newlines need to be rendered before the next bit of text can be
  /// written.
  ///
  /// We do this lazily so that the last bit of usage doesn't have dangling
  /// newlines. We only write newlines right *before* we write some real
  /// content.
  int _newlinesNeeded = 0;

  /// The horizontal character position at which help text is wrapped.
  ///
  /// Help that extends past this column will be wrapped at the nearest
  /// whitespace (or truncated if there is no available whitespace).
  final int? lineLength;

  _Usage(this._optionsAndSeparators, this.lineLength);

  /// Generates a string displaying usage information for the defined options.
  /// This is basically the help text shown on the command line.
  String generate() {
    for (var optionOrSeparator in _optionsAndSeparators) {
      if (optionOrSeparator is String) {
        _writeSeparator(optionOrSeparator);
        continue;
      }
      var option = optionOrSeparator as Option;
      if (option.hide) continue;
      _writeOption(option);
    }

<<<<<<< HEAD
    return _buffer.toString();
  }
=======
      write(0, getAbbreviation(option));
      write(1, '${getLongOption(option)}${getMandatory(option)}');
>>>>>>> ec7220ba

  void _writeSeparator(String separator) {
    // Ensure that there's always a blank line before a separator.
    if (_buffer.isNotEmpty) _buffer.write('\n\n');
    _buffer.write(separator);
    _newlinesNeeded = 1;
  }

  void _writeOption(Option option) {
    _write(0, _abbreviation(option));
    _write(1, _longOption(option));

    if (option.help != null) _write(2, option.help!);

    if (option.allowedHelp != null) {
      var allowedNames = option.allowedHelp!.keys.toList();
      allowedNames.sort();
      _newline();
      for (var name in allowedNames) {
        _write(1, _allowedTitle(option, name));
        _write(2, option.allowedHelp![name]!);
      }
      _newline();
    } else if (option.allowed != null) {
      _write(2, _buildAllowedList(option));
    } else if (option.isFlag) {
      if (option.defaultsTo == true) {
        _write(2, '(defaults to on)');
      }
    } else if (option.isMultiple) {
      if (option.defaultsTo != null && option.defaultsTo.isNotEmpty) {
        var defaults =
            (option.defaultsTo as List).map((value) => '"$value"').join(', ');
        _write(2, '(defaults to $defaults)');
      }
    } else if (option.defaultsTo != null) {
      _write(2, '(defaults to "${option.defaultsTo}")');
    }
  }

  String _abbreviation(Option option) =>
      option.abbr == null ? '' : '-${option.abbr}, ';

  String _longOption(Option option) {
    var result;
    if (option.negatable!) {
      result = '--[no-]${option.name}';
    } else if (option.mandatory) {
      result = '--${option.name}';
    } else {
      result = '--${option.name}';
    }

    if (option.valueHelp != null) result += '=<${option.valueHelp}>';

    return result;
  }

<<<<<<< HEAD
  String _allowedTitle(Option option, String allowed) {
=======
  String getMandatory(Option option) {
    return option.mandatory ? ' (mandatory)' : '';
  }

  String getAllowedTitle(Option option, String allowed) {
>>>>>>> ec7220ba
    var isDefault = option.defaultsTo is List
        ? option.defaultsTo.contains(allowed)
        : option.defaultsTo == allowed;
    return '      [$allowed]' + (isDefault ? ' (default)' : '');
  }

  List<int> _calculateColumnWidths() {
    var abbr = 0;
    var title = 0;
    for (var option in _optionsAndSeparators) {
      if (option is! Option) continue;
      if (option.hide) continue;

      // Make room in the first column if there are abbreviations.
      abbr = math.max(abbr, _abbreviation(option).length);

      // Make room for the option.
      title = math.max(title, _longOption(option).length);

      // Make room for the allowed help.
      if (option.allowedHelp != null) {
        for (var allowed in option.allowedHelp!.keys) {
          title = math.max(title, _allowedTitle(option, allowed).length);
        }
      }
    }

    // Leave a gutter between the columns.
    title += 4;
    return [abbr, title];
  }

  void _newline() {
    _newlinesNeeded++;
    _currentColumn = 0;
  }

  void _write(int column, String text) {
    var lines = text.split('\n');
    // If we are writing the last column, word wrap it to fit.
    if (column == _columnWidths.length && lineLength != null) {
      var start =
          _columnWidths.take(column).reduce((start, width) => start + width);
      lines = [
        for (var line in lines)
          ...wrapTextAsLines(line, start: start, length: lineLength),
      ];
    }

    // Strip leading and trailing empty lines.
    while (lines.isNotEmpty && lines.first.trim() == '') {
      lines.removeAt(0);
    }
    while (lines.isNotEmpty && lines.last.trim() == '') {
      lines.removeLast();
    }

    for (var line in lines) {
      _writeLine(column, line);
    }
  }

  void _writeLine(int column, String text) {
    // Write any pending newlines.
    while (_newlinesNeeded > 0) {
      _buffer.write('\n');
      _newlinesNeeded--;
    }

    // Advance until we are at the right column (which may mean wrapping around
    // to the next line.
    while (_currentColumn != column) {
      if (_currentColumn < _columnCount - 1) {
        _buffer.write(' ' * _columnWidths[_currentColumn]);
      } else {
        _buffer.write('\n');
      }
      _currentColumn = (_currentColumn + 1) % _columnCount;
    }

    if (column < _columnWidths.length) {
      // Fixed-size column, so pad it.
      _buffer.write(text.padRight(_columnWidths[column]));
    } else {
      // The last column, so just write it.
      _buffer.write(text);
    }

    // Advance to the next column.
    _currentColumn = (_currentColumn + 1) % _columnCount;

    // If we reached the last column, we need to wrap to the next line.
    if (column == _columnCount - 1) _newlinesNeeded++;
  }

  String _buildAllowedList(Option option) {
    var isDefault = option.defaultsTo is List
        ? option.defaultsTo.contains
        : (value) => value == option.defaultsTo;

    var allowedBuffer = StringBuffer();
    allowedBuffer.write('[');
    var first = true;
    for (var allowed in option.allowed!) {
      if (!first) allowedBuffer.write(', ');
      allowedBuffer.write(allowed);
      if (isDefault(allowed)) {
        allowedBuffer.write(' (default)');
      }
      first = false;
    }
    allowedBuffer.write(']');
    return allowedBuffer.toString();
  }
}<|MERGE_RESOLUTION|>--- conflicted
+++ resolved
@@ -73,13 +73,8 @@
       _writeOption(option);
     }
 
-<<<<<<< HEAD
     return _buffer.toString();
   }
-=======
-      write(0, getAbbreviation(option));
-      write(1, '${getLongOption(option)}${getMandatory(option)}');
->>>>>>> ec7220ba
 
   void _writeSeparator(String separator) {
     // Ensure that there's always a blank line before a separator.
@@ -90,7 +85,7 @@
 
   void _writeOption(Option option) {
     _write(0, _abbreviation(option));
-    _write(1, _longOption(option));
+    _write(1, '${_longOption(option)}${_mandatoryOption(option)}');
 
     if (option.help != null) _write(2, option.help!);
 
@@ -138,15 +133,11 @@
     return result;
   }
 
-<<<<<<< HEAD
+  String _mandatoryOption(Option option) {
+    return option.mandatory ? ' (mandatory)' : '';
+  }
+
   String _allowedTitle(Option option, String allowed) {
-=======
-  String getMandatory(Option option) {
-    return option.mandatory ? ' (mandatory)' : '';
-  }
-
-  String getAllowedTitle(Option option, String allowed) {
->>>>>>> ec7220ba
     var isDefault = option.defaultsTo is List
         ? option.defaultsTo.contains(allowed)
         : option.defaultsTo == allowed;
