--- conflicted
+++ resolved
@@ -198,19 +198,12 @@
       Map<String, String>? allowedHelp,
       String? defaultsTo,
       void Function(String?)? callback,
-<<<<<<< HEAD
       bool mandatory = false,
-      bool hide = false}) {
-    _addOption(name, abbr, help, valueHelp, allowed, allowedHelp, defaultsTo,
-        callback, OptionType.single,
-        mandatory: mandatory, hide: hide);
-=======
       bool hide = false,
       List<String> aliases = const []}) {
     _addOption(name, abbr, help, valueHelp, allowed, allowedHelp, defaultsTo,
         callback, OptionType.single,
-        hide: hide, aliases: aliases);
->>>>>>> 5f5082b7
+        mandatory: mandatory, hide: hide, aliases: aliases);
   }
 
   /// Defines an option that takes multiple values.
@@ -291,22 +284,15 @@
       OptionType type,
       {bool negatable = false,
       bool? splitCommas,
-<<<<<<< HEAD
       bool mandatory = false,
-      bool hide = false}) {
-    // Make sure the name isn't in use.
-    if (_options.containsKey(name)) {
-      throw ArgumentError('Duplicate option "$name".');
-=======
       bool hide = false,
       List<String> aliases = const []}) {
     var allNames = [name, ...aliases];
     if (allNames.any((name) => findByNameOrAlias(name) != null)) {
       throw ArgumentError('Duplicate option or alias "$name".');
->>>>>>> 5f5082b7
-    }
-
-    /// Make sure the abbreviation isn't too long or in use.
+    }
+
+    // Make sure the abbreviation isn't too long or in use.
     if (abbr != null) {
       var existing = findByAbbreviation(abbr);
       if (existing != null) {
@@ -316,22 +302,18 @@
     }
 
     // Make sure the option is not mandatory with a default value
-    if(mandatory && defaultsTo != null) {
+    if (mandatory && defaultsTo != null) {
       throw ArgumentError(
-        'The option $name cannot be mandatory and have a default value.');
+          'The option $name cannot be mandatory and have a default value.');
     }
 
     var option = newOption(name, abbr, help, valueHelp, allowed, allowedHelp,
         defaultsTo, callback, type,
-<<<<<<< HEAD
-        negatable: negatable, mandatory: mandatory,
-        splitCommas: splitCommas, hide: hide);
-=======
         negatable: negatable,
         splitCommas: splitCommas,
+        mandatory: mandatory,
         hide: hide,
         aliases: aliases);
->>>>>>> 5f5082b7
     _options[name] = option;
     _optionsAndSeparators.add(option);
     for (var alias in aliases) {
