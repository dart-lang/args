// Copyright (c) 2014, the Dart project authors.  Please see the AUTHORS file
// for details. All rights reserved. Use of this source code is governed by a
// BSD-style license that can be found in the LICENSE file.

import 'dart:collection';

import 'allow_anything_parser.dart';
import 'arg_results.dart';
import 'option.dart';
import 'parser.dart';
import 'usage.dart';

/// A class for taking a list of raw command line arguments and parsing out
/// options and flags from them.
class ArgParser {
  final Map<String, Option> _options;
  final Map<String, ArgParser> _commands;

  /// The options that have been defined for this parser.
  final Map<String, Option> options;

  /// The commands that have been defined for this parser.
  final Map<String, ArgParser> commands;

  /// A list of the [Option]s in [options] intermingled with [String]
  /// separators.
  final _optionsAndSeparators = [];

  /// Whether or not this parser parses options that appear after non-option
  /// arguments.
  final bool allowTrailingOptions;

  /// Whether or not this parser treats unrecognized options as non-option
  /// arguments.
  bool get allowsAnything => false;

  /// Creates a new ArgParser.
  ///
<<<<<<< HEAD
  /// If [allowTrailingOptions] is `true` (the default), the parser will parse
  /// flags and options that appear after positional arguments. If it's `false`,
  /// the parser stops parsing as soon as it finds an argument that is neither
  /// an option nor a command.
  factory ArgParser({bool allowTrailingOptions: true}) => new ArgParser._(
      <String, Option>{}, <String, ArgParser>{},
      allowTrailingOptions: allowTrailingOptions);
=======
  /// If [allowTrailingOptions] is set, the parser will continue parsing even
  /// after it finds an argument that is neither an option nor a command.
  /// This allows options to be specified after regular arguments. Defaults to
  /// `false`.
  factory ArgParser({bool allowTrailingOptions: false}) =>
      new ArgParser._({}, {}, allowTrailingOptions: allowTrailingOptions);

  /// Creates a new ArgParser that treats *all input* as non-option arguments.
  ///
  /// This is intended to allow arguments to be passed through to child
  /// processes without needing to be redefined in the parent.
  ///
  /// Options may not be defined for this parser.
  factory ArgParser.allowAnything() = AllowAnythingParser;
>>>>>>> c38ba57e

  ArgParser._(Map<String, Option> options, Map<String, ArgParser> commands,
      {bool allowTrailingOptions: true})
      : this._options = options,
        this.options = new UnmodifiableMapView(options),
        this._commands = commands,
        this.commands = new UnmodifiableMapView(commands),
        this.allowTrailingOptions =
            allowTrailingOptions != null ? allowTrailingOptions : false;

  /// Defines a command.
  ///
  /// A command is a named argument which may in turn define its own options and
  /// subcommands using the given parser. If [parser] is omitted, implicitly
  /// creates a new one. Returns the parser for the command.
  ArgParser addCommand(String name, [ArgParser parser]) {
    // Make sure the name isn't in use.
    if (_commands.containsKey(name)) {
      throw new ArgumentError('Duplicate command "$name".');
    }

    if (parser == null) parser = new ArgParser();
    _commands[name] = parser;
    return parser;
  }

  /// Defines a flag. Throws an [ArgumentError] if:
  ///
  /// * There is already an option named [name].
  /// * There is already an option using abbreviation [abbr].
  void addFlag(String name,
      {String abbr,
      String help,
      bool defaultsTo: false,
      bool negatable: true,
      void callback(bool value),
      bool hide: false}) {
    _addOption(name, abbr, help, null, null, null, defaultsTo, callback,
        OptionType.FLAG,
        negatable: negatable, hide: hide);
  }

  /// Defines a value-taking option. Throws an [ArgumentError] if:
  ///
  /// * There is already an option with name [name].
  /// * There is already an option using abbreviation [abbr].
  /// * [splitCommas] is passed but [allowMultiple] is `false`.
  void addOption(String name,
      {String abbr,
      String help,
      String valueHelp,
      List<String> allowed,
      Map<String, String> allowedHelp,
      String defaultsTo,
      void callback(value),
      bool allowMultiple: false,
      bool splitCommas,
      bool hide: false}) {
    if (!allowMultiple && splitCommas != null) {
      throw new ArgumentError(
          'splitCommas may not be set if allowMultiple is false.');
    }

    _addOption(name, abbr, help, valueHelp, allowed, allowedHelp, defaultsTo,
        callback, allowMultiple ? OptionType.MULTIPLE : OptionType.SINGLE,
        splitCommas: splitCommas, hide: hide);
  }

  void _addOption(
      String name,
      String abbr,
      String help,
      String valueHelp,
      List<String> allowed,
      Map<String, String> allowedHelp,
      defaultsTo,
      void callback(value),
      OptionType type,
      {bool negatable: false,
      bool splitCommas,
      bool hide: false}) {
    // Make sure the name isn't in use.
    if (_options.containsKey(name)) {
      throw new ArgumentError('Duplicate option "$name".');
    }

    // Make sure the abbreviation isn't too long or in use.
    if (abbr != null) {
      var existing = findByAbbreviation(abbr);
      if (existing != null) {
        throw new ArgumentError(
            'Abbreviation "$abbr" is already used by "${existing.name}".');
      }
    }

    var option = newOption(name, abbr, help, valueHelp, allowed, allowedHelp,
        defaultsTo, callback, type,
        negatable: negatable, splitCommas: splitCommas, hide: hide);
    _options[name] = option;
    _optionsAndSeparators.add(option);
  }

  /// Adds a separator line to the usage.
  ///
  /// In the usage text for the parser, this will appear between any options
  /// added before this call and ones added after it.
  void addSeparator(String text) {
    _optionsAndSeparators.add(text);
  }

  /// Parses [args], a list of command-line arguments, matches them against the
  /// flags and options defined by this parser, and returns the result.
  ArgResults parse(List<String> args) =>
      new Parser(null, this, args.toList()).parse();

  /// Generates a string displaying usage information for the defined options.
  ///
  /// This is basically the help text shown on the command line.
  @Deprecated("Replaced with get usage. getUsage() will be removed in args 1.0")
  String getUsage() => usage;

  /// Generates a string displaying usage information for the defined options.
  ///
  /// This is basically the help text shown on the command line.
  String get usage => new Usage(_optionsAndSeparators).generate();

  /// Get the default value for an option. Useful after parsing to test if the
  /// user specified something other than the default.
  getDefault(String option) {
    if (!options.containsKey(option)) {
      throw new ArgumentError('No option named $option');
    }
    return options[option].defaultValue;
  }

  /// Finds the option whose abbreviation is [abbr], or `null` if no option has
  /// that abbreviation.
  Option findByAbbreviation(String abbr) {
    return options.values.firstWhere((option) => option.abbreviation == abbr,
        orElse: () => null);
  }
}<|MERGE_RESOLUTION|>--- conflicted
+++ resolved
@@ -36,7 +36,6 @@
 
   /// Creates a new ArgParser.
   ///
-<<<<<<< HEAD
   /// If [allowTrailingOptions] is `true` (the default), the parser will parse
   /// flags and options that appear after positional arguments. If it's `false`,
   /// the parser stops parsing as soon as it finds an argument that is neither
@@ -44,13 +43,6 @@
   factory ArgParser({bool allowTrailingOptions: true}) => new ArgParser._(
       <String, Option>{}, <String, ArgParser>{},
       allowTrailingOptions: allowTrailingOptions);
-=======
-  /// If [allowTrailingOptions] is set, the parser will continue parsing even
-  /// after it finds an argument that is neither an option nor a command.
-  /// This allows options to be specified after regular arguments. Defaults to
-  /// `false`.
-  factory ArgParser({bool allowTrailingOptions: false}) =>
-      new ArgParser._({}, {}, allowTrailingOptions: allowTrailingOptions);
 
   /// Creates a new ArgParser that treats *all input* as non-option arguments.
   ///
@@ -59,7 +51,6 @@
   ///
   /// Options may not be defined for this parser.
   factory ArgParser.allowAnything() = AllowAnythingParser;
->>>>>>> c38ba57e
 
   ArgParser._(Map<String, Option> options, Map<String, ArgParser> commands,
       {bool allowTrailingOptions: true})
