// Copyright (c) 2017, the Dart project authors.  Please see the AUTHORS file
// for details. All rights reserved. Use of this source code is governed by a
// BSD-style license that can be found in the LICENSE file.

import 'dart:collection';

import 'arg_parser.dart';
import 'arg_results.dart';
import 'option.dart';
import 'parser.dart';

/// An ArgParser that treats *all input* as non-option arguments.
class AllowAnythingParser implements ArgParser {
  @override
  Map<String, Option> get options => const {};
  @override
  Map<String, ArgParser> get commands => const {};
  @override
  bool get allowTrailingOptions => false;
  @override
  bool get allowsAnything => true;
  @override
  int? get usageLineLength => null;

  @override
  ArgParser addCommand(String name, [ArgParser? parser]) {
    throw UnsupportedError(
        "ArgParser.allowAnything().addCommands() isn't supported.");
  }

  @override
  void addFlag(String name,
      {String? abbr,
      String? help,
      bool? defaultsTo = false,
      bool negatable = true,
      void Function(bool)? callback,
      bool hide = false}) {
    throw UnsupportedError(
        "ArgParser.allowAnything().addFlag() isn't supported.");
  }

  @override
  void addOption(String name,
      {String? abbr,
      String? help,
      String? valueHelp,
      Iterable<String>? allowed,
      Map<String, String>? allowedHelp,
      String? defaultsTo,
      void Function(String?)? callback,
      bool allowMultiple = false,
<<<<<<< HEAD
      bool? splitCommas,
=======
      bool splitCommas,
      bool mandatory = false,
>>>>>>> b567b160
      bool hide = false}) {
    throw UnsupportedError(
        "ArgParser.allowAnything().addOption() isn't supported.");
  }

  @override
  void addMultiOption(String name,
      {String? abbr,
      String? help,
      String? valueHelp,
      Iterable<String>? allowed,
      Map<String, String>? allowedHelp,
      Iterable<String>? defaultsTo,
      void Function(List<String>)? callback,
      bool splitCommas = true,
      bool hide = false}) {
    throw UnsupportedError(
        "ArgParser.allowAnything().addMultiOption() isn't supported.");
  }

  @override
  void addSeparator(String text) {
    throw UnsupportedError(
        "ArgParser.allowAnything().addSeparator() isn't supported.");
  }

  @override
  ArgResults parse(Iterable<String> args) =>
      Parser(null, this, Queue.of(args)).parse();

  @override
  String get usage => '';

  @override
  dynamic defaultFor(String option) {
    throw ArgumentError('No option named $option');
  }

  @override
  dynamic getDefault(String option) {
    throw ArgumentError('No option named $option');
  }

  @override
  Option? findByAbbreviation(String abbr) => null;
}<|MERGE_RESOLUTION|>--- conflicted
+++ resolved
@@ -50,12 +50,8 @@
       String? defaultsTo,
       void Function(String?)? callback,
       bool allowMultiple = false,
-<<<<<<< HEAD
       bool? splitCommas,
-=======
-      bool splitCommas,
       bool mandatory = false,
->>>>>>> b567b160
       bool hide = false}) {
     throw UnsupportedError(
         "ArgParser.allowAnything().addOption() isn't supported.");
