// Copyright (c) 2014, the Dart project authors.  Please see the AUTHORS file
// for details. All rights reserved. Use of this source code is governed by a
// BSD-style license that can be found in the LICENSE file.

/// Creates a new [Option].
///
/// Since [Option] doesn't have a public constructor, this lets `ArgParser`
/// get to it. This function isn't exported to the public API of the package.
Option newOption(
    String name,
    String? abbr,
    String? help,
    String? valueHelp,
    Iterable<String>? allowed,
    Map<String, String>? allowedHelp,
    defaultsTo,
    Function? callback,
    OptionType type,
    {bool? negatable,
    bool? splitCommas,
<<<<<<< HEAD
    bool mandatory = false,
    bool hide = false}) {
  return Option._(name, abbr, help, valueHelp, allowed, allowedHelp, defaultsTo,
      callback, type,
      negatable: negatable, splitCommas: splitCommas, 
      mandatory: mandatory, hide: hide);
=======
    bool hide = false,
    List<String> aliases = const []}) {
  return Option._(name, abbr, help, valueHelp, allowed, allowedHelp, defaultsTo,
      callback, type,
      negatable: negatable,
      splitCommas: splitCommas,
      hide: hide,
      aliases: aliases);
>>>>>>> 5f5082b7
}

/// A command-line option.
///
/// This represents both boolean flags and options which take a value.
class Option {
  /// The name of the option that the user passes as an argument.
  final String name;

  /// A single-character string that can be used as a shorthand for this option.
  ///
  /// For example, `abbr: "a"` will allow the user to pass `-a value` or
  /// `-avalue`.
  final String? abbr;

  /// A description of this option.
  final String? help;

  /// A name for the value this option takes.
  final String? valueHelp;

  /// A list of valid values for this option.
  final List<String>? allowed;

  /// A map from values in [allowed] to documentation for those values.
  final Map<String, String>? allowedHelp;

  /// The value this option will have if the user doesn't explicitly pass it.
  final dynamic defaultsTo;

  /// Whether this flag's value can be set to `false`.
  ///
  /// For example, if [name] is `flag`, the user can pass `--no-flag` to set its
  /// value to `false`.
  ///
  /// This is `null` unless [type] is [OptionType.flag].
  final bool? negatable;

  /// The callback to invoke with the option's value when the option is parsed.
  final Function? callback;

  /// Whether this is a flag, a single value option, or a multi-value option.
  final OptionType type;

  /// Whether multiple values may be passed by writing `--option a,b` in
  /// addition to `--option a --option b`.
  final bool splitCommas;

  /// Whether this option must be provided for correct usage.
  final bool mandatory;

  /// Whether this option should be hidden from usage documentation.
  final bool hide;

  /// All aliases for [name].
  final List<String> aliases;

  /// Whether the option is boolean-valued flag.
  bool get isFlag => type == OptionType.flag;

  /// Whether the option takes a single value.
  bool get isSingle => type == OptionType.single;

  /// Whether the option allows multiple values.
  bool get isMultiple => type == OptionType.multiple;

  Option._(
      this.name,
      this.abbr,
      this.help,
      this.valueHelp,
      Iterable<String>? allowed,
      Map<String, String>? allowedHelp,
      this.defaultsTo,
      this.callback,
      OptionType type,
      {this.negatable,
      bool? splitCommas,
<<<<<<< HEAD
      this.mandatory = false,
      this.hide = false})
=======
      this.hide = false,
      this.aliases = const []})
>>>>>>> 5f5082b7
      : allowed = allowed == null ? null : List.unmodifiable(allowed),
        allowedHelp =
            allowedHelp == null ? null : Map.unmodifiable(allowedHelp),
        type = type,
        // If the user doesn't specify [splitCommas], it defaults to true for
        // multiple options.
        splitCommas = splitCommas ?? type == OptionType.multiple {
    if (name.isEmpty) {
      throw ArgumentError('Name cannot be empty.');
    } else if (name.startsWith('-')) {
      throw ArgumentError('Name $name cannot start with "-".');
    }

    // Ensure name does not contain any invalid characters.
    if (_invalidChars.hasMatch(name)) {
      throw ArgumentError('Name "$name" contains invalid characters.');
    }

    var abbr = this.abbr;
    if (abbr != null) {
      if (abbr.length != 1) {
        throw ArgumentError('Abbreviation must be null or have length 1.');
      } else if (abbr == '-') {
        throw ArgumentError('Abbreviation cannot be "-".');
      }

      if (_invalidChars.hasMatch(abbr)) {
        throw ArgumentError('Abbreviation is an invalid character.');
      }
    }
  }

  /// Returns [value] if non-`null`, otherwise returns the default value for
  /// this option.
  ///
  /// For single-valued options, it will be [defaultsTo] if set or `null`
  /// otherwise. For multiple-valued options, it will be an empty list or a
  /// list containing [defaultsTo] if set.
  dynamic valueOrDefault(value) {
    if (value != null) return value;
    if (isMultiple) return defaultsTo ?? <String>[];
    return defaultsTo;
  }

  @Deprecated('Use valueOrDefault instead.')
  dynamic getOrDefault(value) => valueOrDefault(value);

  static final _invalidChars = RegExp(r'''[ \t\r\n"'\\/]''');
}

/// What kinds of values an option accepts.
class OptionType {
  /// An option that can only be `true` or `false`.
  ///
  /// The presence of the option name itself in the argument list means `true`.
  static const flag = OptionType._('OptionType.flag');

  /// An option that takes a single value.
  ///
  /// Examples:
  ///
  ///     --mode debug
  ///     -mdebug
  ///     --mode=debug
  ///
  /// If the option is passed more than once, the last one wins.
  static const single = OptionType._('OptionType.single');

  /// An option that allows multiple values.
  ///
  /// Example:
  ///
  ///     --output text --output xml
  ///
  /// In the parsed `ArgResults`, a multiple-valued option will always return
  /// a list, even if one or no values were passed.
  static const multiple = OptionType._('OptionType.multiple');

  final String name;

  const OptionType._(this.name);
}<|MERGE_RESOLUTION|>--- conflicted
+++ resolved
@@ -18,23 +18,16 @@
     OptionType type,
     {bool? negatable,
     bool? splitCommas,
-<<<<<<< HEAD
     bool mandatory = false,
-    bool hide = false}) {
-  return Option._(name, abbr, help, valueHelp, allowed, allowedHelp, defaultsTo,
-      callback, type,
-      negatable: negatable, splitCommas: splitCommas, 
-      mandatory: mandatory, hide: hide);
-=======
     bool hide = false,
     List<String> aliases = const []}) {
   return Option._(name, abbr, help, valueHelp, allowed, allowedHelp, defaultsTo,
       callback, type,
       negatable: negatable,
       splitCommas: splitCommas,
+      mandatory: mandatory,
       hide: hide,
       aliases: aliases);
->>>>>>> 5f5082b7
 }
 
 /// A command-line option.
@@ -113,13 +106,9 @@
       OptionType type,
       {this.negatable,
       bool? splitCommas,
-<<<<<<< HEAD
       this.mandatory = false,
-      this.hide = false})
-=======
       this.hide = false,
       this.aliases = const []})
->>>>>>> 5f5082b7
       : allowed = allowed == null ? null : List.unmodifiable(allowed),
         allowedHelp =
             allowedHelp == null ? null : Map.unmodifiable(allowedHelp),
