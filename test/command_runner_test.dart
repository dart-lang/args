--- conflicted
+++ resolved
@@ -204,10 +204,7 @@
     test("doesn't print hidden commands", () {
       runner
         ..addCommand(HiddenCommand())
-<<<<<<< HEAD
         ..addCommand(HiddenCategorizedCommand())
-=======
->>>>>>> 0329844a
         ..addCommand(FooCommand());
 
       expect(runner.usage, equals('''
